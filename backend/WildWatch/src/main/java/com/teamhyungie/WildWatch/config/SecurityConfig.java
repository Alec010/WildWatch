package com.teamhyungie.WildWatch.config;

import com.teamhyungie.WildWatch.security.*;
import org.springframework.context.annotation.Bean;
import org.springframework.context.annotation.Configuration;
import org.springframework.security.authentication.AuthenticationManager;
import org.springframework.security.authentication.ProviderManager;
import org.springframework.security.authentication.dao.DaoAuthenticationProvider;
import org.springframework.security.config.annotation.web.builders.HttpSecurity;
import org.springframework.security.config.annotation.web.configuration.EnableWebSecurity;
import org.springframework.security.config.http.SessionCreationPolicy;
import org.springframework.security.core.userdetails.UserDetailsService;
import org.springframework.security.crypto.bcrypt.BCryptPasswordEncoder;
import org.springframework.security.crypto.password.PasswordEncoder;
import org.springframework.security.web.SecurityFilterChain;
import org.springframework.security.web.authentication.UsernamePasswordAuthenticationFilter;
import org.springframework.web.cors.CorsConfiguration;
import org.springframework.web.cors.CorsConfigurationSource;
import org.springframework.web.cors.UrlBasedCorsConfigurationSource;
import org.springframework.http.HttpMethod;

import java.net.URLEncoder;
import java.nio.charset.StandardCharsets;
import java.util.Arrays;
import java.util.List;

@Configuration
@EnableWebSecurity
public class SecurityConfig {

    private final JwtAuthenticationFilter jwtAuthFilter;
    private final OAuth2SuccessHandler oAuth2SuccessHandler;
    private final OAuth2FailureHandler oAuth2FailureHandler;
    private final CustomOAuth2UserService customOAuth2UserService;
    private final UserDetailsService userDetailsService;

    public SecurityConfig(
            JwtAuthenticationFilter jwtAuthFilter,
            OAuth2SuccessHandler oAuth2SuccessHandler,
            OAuth2FailureHandler oAuth2FailureHandler,
            CustomOAuth2UserService customOAuth2UserService,
            UserDetailsService userDetailsService) {
        this.jwtAuthFilter = jwtAuthFilter;
        this.oAuth2SuccessHandler = oAuth2SuccessHandler;
        this.oAuth2FailureHandler = oAuth2FailureHandler;
        this.customOAuth2UserService = customOAuth2UserService;
        this.userDetailsService = userDetailsService;
    }

    @Bean
    public PasswordEncoder passwordEncoder() {
        return new BCryptPasswordEncoder();
    }

    @Bean
    public AuthenticationManager authenticationManager() {
        DaoAuthenticationProvider authProvider = new DaoAuthenticationProvider();
        authProvider.setUserDetailsService(userDetailsService);
        authProvider.setPasswordEncoder(passwordEncoder());
        return new ProviderManager(authProvider);
    }

    @Bean
    public SecurityFilterChain securityFilterChain(HttpSecurity http) throws Exception {
        http
<<<<<<< HEAD
            .cors(cors -> cors.configurationSource(corsConfigurationSource()))
            .csrf(csrf -> csrf.disable())
            .sessionManagement(session -> session.sessionCreationPolicy(SessionCreationPolicy.STATELESS))
            .authorizeHttpRequests(auth -> auth
                .requestMatchers("/uploads/**").permitAll()
                .requestMatchers(HttpMethod.OPTIONS, "/**").permitAll()
                .requestMatchers(
                    "/api/auth/**",
                    "/login/**",
                    "/oauth2/**",
                    "/error",
                    "/favicon.ico",
                    "/api/setup/by-office/**",
                    "/api/setup/**",
                    "/api/ping"
                ).permitAll()
                .requestMatchers("/api/terms/**").authenticated()
                .anyRequest().authenticated()
            )
            .oauth2Login(oauth2 -> oauth2
                .userInfoEndpoint(userInfo -> userInfo
                    .userService(customOAuth2UserService)
                )
                .successHandler(oAuth2SuccessHandler)
                .failureHandler(oAuth2FailureHandler)
            )
            .addFilterBefore(jwtAuthFilter, UsernamePasswordAuthenticationFilter.class)
            .exceptionHandling(exception -> exception
                .authenticationEntryPoint((request, response, authException) -> {
                    // Check if it's an API request
                    if (request.getHeader("Accept") != null && 
                        request.getHeader("Accept").contains("application/json")) {
                        response.setStatus(401);
                        response.setContentType("application/json");
                        response.getWriter().write("{\"error\":\"Unauthorized\"}");
                    } else {
                        // For non-API requests, redirect to frontend error page
                        String errorMessage = URLEncoder.encode(authException.getMessage(), StandardCharsets.UTF_8);
                        response.sendRedirect("http://localhost:3000/auth/error?message=" + errorMessage);
                    }
                })
            );
=======
                .cors(cors -> cors.configurationSource(corsConfigurationSource()))
                .csrf(csrf -> csrf.disable())
                .sessionManagement(session -> session.sessionCreationPolicy(SessionCreationPolicy.STATELESS))
                .authorizeHttpRequests(auth -> auth
                        .requestMatchers("/uploads/**").permitAll()
                        .requestMatchers(HttpMethod.OPTIONS, "/**").permitAll()
                        .requestMatchers(
                                "/api/auth/**",
                                "/login/**",
                                "/oauth2/**",
                                "/error",
                                "/favicon.ico",
                                "/api/setup/by-office/**",
                                "/api/setup/**"
                        ).permitAll()
                        .requestMatchers("/api/terms/**").authenticated()
                        .anyRequest().authenticated())
                .oauth2Login(oauth2 -> oauth2
                        .userInfoEndpoint(userInfo -> userInfo
                                .userService(customOAuth2UserService))
                        .successHandler(oAuth2SuccessHandler)
                        .failureHandler(oAuth2FailureHandler))
                .addFilterBefore(jwtAuthFilter, UsernamePasswordAuthenticationFilter.class)
                .exceptionHandling(exception -> exception
                        .authenticationEntryPoint((request, response, authException) -> {
                            // Check if it's an API request
                            if (request.getHeader("Accept") != null &&
                                    request.getHeader("Accept").contains("application/json")) {
                                response.setStatus(401);
                                response.setContentType("application/json");
                                response.getWriter().write("{\"error\":\"Unauthorized\"}");
                            } else {
                                // For non-API requests, redirect to frontend error page
                                String errorMessage = URLEncoder.encode(authException.getMessage(),
                                        StandardCharsets.UTF_8);
                                response.sendRedirect("http://localhost:3000/auth/error?message=" + errorMessage);
                            }
                        }));
>>>>>>> 142e5fc8

        return http.build();
    }

    @Bean
    public CorsConfigurationSource corsConfigurationSource() {
        CorsConfiguration configuration = new CorsConfiguration();
        configuration.setAllowedOriginPatterns(Arrays.asList(
                "http://localhost:3000",
                "https://jcldwuryjuqtrbsqlgoi.supabase.co",
                "https://*.onrender.com",
                "https://wildwatch.onrender.com",
                "https://*.vercel.app",
                "https://wild-watch-cca16hidi-alec010s-projects.vercel.app"));
        configuration.setAllowedMethods(Arrays.asList("GET", "POST", "PUT", "DELETE", "OPTIONS"));
        configuration.setAllowedHeaders(Arrays.asList(
                "Authorization",
                "Content-Type",
                "X-Requested-With",
                "Accept",
                "Origin",
                "Access-Control-Request-Method",
                "Access-Control-Request-Headers"));
        configuration.setAllowCredentials(true);
        configuration.setExposedHeaders(Arrays.asList(
                "Set-Cookie",
                "Authorization",
                "Access-Control-Allow-Origin",
                "Access-Control-Allow-Credentials"));
        configuration.setMaxAge(3600L);

        UrlBasedCorsConfigurationSource source = new UrlBasedCorsConfigurationSource();
        source.registerCorsConfiguration("/**", configuration);
        return source;
    }
}<|MERGE_RESOLUTION|>--- conflicted
+++ resolved
@@ -63,50 +63,6 @@
     @Bean
     public SecurityFilterChain securityFilterChain(HttpSecurity http) throws Exception {
         http
-<<<<<<< HEAD
-            .cors(cors -> cors.configurationSource(corsConfigurationSource()))
-            .csrf(csrf -> csrf.disable())
-            .sessionManagement(session -> session.sessionCreationPolicy(SessionCreationPolicy.STATELESS))
-            .authorizeHttpRequests(auth -> auth
-                .requestMatchers("/uploads/**").permitAll()
-                .requestMatchers(HttpMethod.OPTIONS, "/**").permitAll()
-                .requestMatchers(
-                    "/api/auth/**",
-                    "/login/**",
-                    "/oauth2/**",
-                    "/error",
-                    "/favicon.ico",
-                    "/api/setup/by-office/**",
-                    "/api/setup/**",
-                    "/api/ping"
-                ).permitAll()
-                .requestMatchers("/api/terms/**").authenticated()
-                .anyRequest().authenticated()
-            )
-            .oauth2Login(oauth2 -> oauth2
-                .userInfoEndpoint(userInfo -> userInfo
-                    .userService(customOAuth2UserService)
-                )
-                .successHandler(oAuth2SuccessHandler)
-                .failureHandler(oAuth2FailureHandler)
-            )
-            .addFilterBefore(jwtAuthFilter, UsernamePasswordAuthenticationFilter.class)
-            .exceptionHandling(exception -> exception
-                .authenticationEntryPoint((request, response, authException) -> {
-                    // Check if it's an API request
-                    if (request.getHeader("Accept") != null && 
-                        request.getHeader("Accept").contains("application/json")) {
-                        response.setStatus(401);
-                        response.setContentType("application/json");
-                        response.getWriter().write("{\"error\":\"Unauthorized\"}");
-                    } else {
-                        // For non-API requests, redirect to frontend error page
-                        String errorMessage = URLEncoder.encode(authException.getMessage(), StandardCharsets.UTF_8);
-                        response.sendRedirect("http://localhost:3000/auth/error?message=" + errorMessage);
-                    }
-                })
-            );
-=======
                 .cors(cors -> cors.configurationSource(corsConfigurationSource()))
                 .csrf(csrf -> csrf.disable())
                 .sessionManagement(session -> session.sessionCreationPolicy(SessionCreationPolicy.STATELESS))
@@ -120,8 +76,8 @@
                                 "/error",
                                 "/favicon.ico",
                                 "/api/setup/by-office/**",
-                                "/api/setup/**"
-                        ).permitAll()
+                                "/api/ping")
+                        .permitAll()
                         .requestMatchers("/api/terms/**").authenticated()
                         .anyRequest().authenticated())
                 .oauth2Login(oauth2 -> oauth2
@@ -145,7 +101,6 @@
                                 response.sendRedirect("http://localhost:3000/auth/error?message=" + errorMessage);
                             }
                         }));
->>>>>>> 142e5fc8
 
         return http.build();
     }
