package com.wildwatch.ui.screens.casetracking

import android.util.Log
import androidx.compose.foundation.background
import androidx.compose.foundation.border
import androidx.compose.foundation.clickable
import androidx.compose.foundation.layout.*
import androidx.compose.foundation.lazy.LazyColumn
import androidx.compose.foundation.lazy.items
import androidx.compose.foundation.shape.RoundedCornerShape
import androidx.compose.material.icons.Icons
import androidx.compose.material.icons.filled.*
import androidx.compose.material3.*
import androidx.compose.runtime.*
import androidx.compose.ui.Alignment
import androidx.compose.ui.Modifier
import androidx.compose.ui.graphics.Color
import androidx.compose.ui.text.font.FontWeight
import androidx.compose.ui.text.style.TextAlign
import androidx.compose.ui.unit.dp
<<<<<<< HEAD
=======
import androidx.compose.ui.unit.sp
>>>>>>> 979e635c
import androidx.navigation.NavController
import com.wildwatch.model.Activity
import com.wildwatch.model.IncidentResponse
import com.wildwatch.ui.components.dashboard.StatCard
import com.wildwatch.viewmodel.CaseTrackingViewModel
import com.wildwatch.ui.components.casetracking.ActivityCard
import com.wildwatch.ui.components.casetracking.CaseCard
import com.wildwatch.navigation.Screen
import kotlinx.coroutines.delay
<<<<<<< HEAD
=======
import androidx.compose.ui.graphics.drawscope.Stroke
import androidx.compose.ui.draw.drawBehind
import androidx.compose.ui.geometry.CornerRadius
import androidx.compose.ui.geometry.Offset
import androidx.compose.ui.geometry.Size
import androidx.compose.animation.core.animateFloatAsState
import androidx.compose.animation.animateColorAsState
import androidx.compose.ui.draw.scale
>>>>>>> 979e635c

@OptIn(ExperimentalMaterial3Api::class)
@Composable
fun CaseTrackingScreen(
    viewModel: CaseTrackingViewModel,
    navController: NavController,
    onBackClick: () -> Unit = {}
) {
    val loading by viewModel.loading.collectAsState()
    val error by viewModel.error.collectAsState()
    val filteredCases by viewModel.filteredCases.collectAsState()
    val searchQuery by viewModel.searchQuery.collectAsState()
    val pendingCount by viewModel.pendingCount.collectAsState()
    val inProgressCount by viewModel.inProgressCount.collectAsState()
    val resolvedCount by viewModel.resolvedCount.collectAsState()

    var selectedPriority by remember { mutableStateOf("All") }
    var selectedTab by remember { mutableStateOf(0) }
    var selectedStatus by remember { mutableStateOf("All") }

    val priorities = listOf("All", "High", "Medium", "Low")

    val activities by viewModel.recentActivities.collectAsState()
    val currentPage by viewModel.currentPage.collectAsState()
    val totalPages by viewModel.totalPages.collectAsState()

    val statusOptions = listOf(
        Pair("Pending", pendingCount),
        Pair("In Progress", inProgressCount),
        Pair("All", pendingCount + inProgressCount + resolvedCount)
    )

    // Combine status and priority filters (robust against nulls)
    val combinedFilteredCases = filteredCases.filter { incident ->
        (selectedStatus == "All" || (incident.status?.equals(selectedStatus, ignoreCase = true) == true)) &&
        (selectedPriority == "All" || (incident.priorityLevel?.equals(selectedPriority, ignoreCase = true) == true))
    }

    // Fetch incidents and activities when screen loads
    LaunchedEffect(Unit) {
        viewModel.fetchUserIncidents()
        viewModel.fetchActivities()
    }

    // Add periodic refresh of activities
    LaunchedEffect(Unit) {
        while (true) {
            delay(30000) // Refresh every 30 seconds
            viewModel.fetchActivities()
        }
    }

    Scaffold(
        topBar = {
            TopAppBar(
                title = {
                    Column {
                        Text(
                            text = "Case Tracking",
                            fontSize = 24.sp,
                            fontWeight = FontWeight.Bold,
                            color = Color(0xFFB71C1C)
                        )
                        Text(
                            text = "Track the status of your incident reports.",
                            fontSize = 14.sp,
                            color = Color.Gray,
                            modifier = Modifier.padding(top = 2.dp)
                        )
                    }
                },
                colors = TopAppBarDefaults.topAppBarColors(
                    containerColor = Color.White
                )
            )
        }
    ) { paddingValues ->
        Box(modifier = Modifier.fillMaxSize().padding(paddingValues)) {
            when {
                loading -> {
                    CircularProgressIndicator(modifier = Modifier.align(Alignment.Center))
                }
                error != null -> {
                    Column(
                        modifier = Modifier.align(Alignment.Center),
                        horizontalAlignment = Alignment.CenterHorizontally
                    ) {
                        Text("Error: $error", color = MaterialTheme.colorScheme.error)
                        Spacer(modifier = Modifier.height(8.dp))
                        Button(onClick = { viewModel.fetchUserIncidents() }) {
                            Text("Retry")
                        }
                    }
                }
                else -> {
                    Column(
                        modifier = Modifier
                            .fillMaxSize()
                            .background(Color(0xFFF5F5F5))
<<<<<<< HEAD
                    ) {
                        // Stats Section
                        Row(
                            modifier = Modifier
                                .fillMaxWidth()
                                .padding(16.dp),
                            horizontalArrangement = Arrangement.SpaceBetween
                        ) {
                            StatCard(
                                title = "Pending",
                                count = pendingCount,
                                icon = Icons.Default.Schedule,
                                iconTint = Color(0xFFFFA000)
                            )
                            StatCard(
                                title = "In Progress",
                                count = inProgressCount,
                                icon = Icons.Default.Pending,
                                iconTint = Color(0xFF2196F3)
                            )
                            StatCard(
                                title = "Resolved",
                                count = resolvedCount,
                                icon = Icons.Default.CheckCircle,
                                iconTint = Color(0xFF4CAF50)
                            )
                        }

                        // Search and Filter Section
                        Row(
                            modifier = Modifier
                                .fillMaxWidth()
                                .padding(horizontal = 16.dp),
                            horizontalArrangement = Arrangement.SpaceBetween,
                            verticalAlignment = Alignment.CenterVertically
                        ) {
                            OutlinedTextField(
                                value = searchQuery,
                                onValueChange = { viewModel.updateSearchQuery(it) },
                                placeholder = { Text("Search cases...") },
                                modifier = Modifier.weight(1f),
                                singleLine = true,
                                leadingIcon = {
                                    Icon(
                                        Icons.Default.Search,
                                        contentDescription = "Search"
                                    )
                                }
                            )

                            Spacer(modifier = Modifier.width(8.dp))

                            Box {
                                OutlinedButton(
                                    onClick = { expanded = true },
                                    modifier = Modifier.width(120.dp)
                                ) {
                                    Text(selectedStatus)
                                    Icon(
                                        Icons.Default.ArrowDropDown,
                                        contentDescription = "Filter"
=======
                            .padding(16.dp)
                    ) {
                        // Search Bar
                        OutlinedTextField(
                            value = searchQuery,
                            onValueChange = { viewModel.updateSearchQuery(it) },
                            placeholder = { Text("Search incidents...") },
                            leadingIcon = { Icon(Icons.Default.Search, contentDescription = "Search") },
                            modifier = Modifier
                                .fillMaxWidth()
                                .padding(bottom = 16.dp),
                            colors = OutlinedTextFieldDefaults.colors(
                                focusedContainerColor = Color.White,
                                unfocusedContainerColor = Color.White
                            ),
                            singleLine = true,
                            shape = RoundedCornerShape(24.dp)
                        )

                        // Priority Filters
                        Row(
                            modifier = Modifier
                                .fillMaxWidth()
                                .padding(bottom = 16.dp),
                            horizontalArrangement = Arrangement.spacedBy(8.dp)
                        ) {
                            priorities.forEach { priority ->
                                val isSelected = selectedPriority == priority
                                val backgroundColor = if (isSelected) Color.Black else Color.White
                                val textColor = if (isSelected) Color.White else Color.Black

                                Surface(
                                    modifier = Modifier
                                        .clickable { selectedPriority = priority },
                                    shape = RoundedCornerShape(8.dp),
                                    color = backgroundColor
                                ) {
                                    Text(
                                        text = priority,
                                        color = textColor,
                                        modifier = Modifier
                                            .padding(horizontal = 16.dp, vertical = 8.dp)
>>>>>>> 979e635c
                                    )
                                }
                            }
                        }

<<<<<<< HEAD
                                DropdownMenu(
                                    expanded = expanded,
                                    onDismissRequest = { expanded = false }
                                ) {
                                    statusOptions.forEach { status ->
                                        DropdownMenuItem(
                                            text = { Text(status) },
                                            onClick = {
                                                selectedStatus = status
                                                expanded = false
                                            }
                                        )
                                    }
                                }
                            }
                        }

                        // Tab Section
                        var selectedTab by remember { mutableStateOf(0) }
                        val tabs = listOf("My Cases", "Recent Activity")

                        TabRow(
                            selectedTabIndex = selectedTab,
                            containerColor = Color.White,
                            contentColor = MaterialTheme.colorScheme.primary
                        ) {
                            tabs.forEachIndexed { index, title ->
                                Tab(
                                    selected = selectedTab == index,
                                    onClick = { selectedTab = index },
                                    text = { Text(title) }
                                )
                            }
                        }

                        // Content based on selected tab
                        when (selectedTab) {
                            0 -> {
                                if (statusFilteredCases.isEmpty()) {
=======
                        // Status Cards
                        Row(
                            modifier = Modifier
                                .fillMaxWidth()
                                .padding(bottom = 16.dp),
                            horizontalArrangement = Arrangement.spacedBy(8.dp)
                        ) {
                            statusOptions.forEach { (title, count) ->
                                val isSelected = selectedStatus == title
                                val backgroundColor by animateColorAsState(
                                    if (isSelected) Color(0xFFF3F4F6) else Color.White,
                                    label = "cardBgColor"
                                )
                                val scale by animateFloatAsState(
                                    if (isSelected) 1.05f else 1f,
                                    label = "cardScale"
                                )
                                Card(
                                    modifier = Modifier
                                        .weight(1f)
                                        .clickable { selectedStatus = title }
                                        .scale(scale),
                                    colors = CardDefaults.cardColors(
                                        containerColor = backgroundColor
                                    ),
                                    elevation = CardDefaults.cardElevation(defaultElevation = 4.dp),
                                    shape = RoundedCornerShape(12.dp)
                                ) {
                                    Column(
                                        modifier = Modifier
                                            .fillMaxWidth()
                                            .padding(12.dp),
                                        horizontalAlignment = Alignment.CenterHorizontally
                                    ) {
                                        Text(
                                            text = count.toString(),
                                            fontSize = 24.sp,
                                            fontWeight = FontWeight.Bold,
                                            color = Color(0xFFB71C1C)
                                        )
                                        Text(
                                            text = if (title == "All") "All Cases" else title,
                                            fontSize = 12.sp,
                                            color = Color(0xFF374151)
                                        )
                                    }
                                }
                            }
                        }

                        // Tabs
                        val tabs = listOf("My Cases", "Recent Activity")

                        // Enhanced Tab UI
                        Box(
                            modifier = Modifier
                                .fillMaxWidth()
                                .padding(bottom = 16.dp)
                        ) {
                            // Custom tab background
                            Surface(
                                color = Color(0xFFF3F4F6),
                                shape = RoundedCornerShape(12.dp),
                                modifier = Modifier.fillMaxWidth()
                            ) {
                                Row(
                                    modifier = Modifier
                                        .fillMaxWidth()
                                        .padding(4.dp),
                                    horizontalArrangement = Arrangement.SpaceEvenly
                                ) {
                                    tabs.forEachIndexed { index, title ->
                                        val isSelected = selectedTab == index
                                        Surface(
                                            shape = RoundedCornerShape(8.dp),
                                            color = if (isSelected) Color.White else Color.Transparent,
                                            modifier = Modifier
                                                .weight(1f)
                                                .padding(4.dp)
                                                .clickable { selectedTab = index }
                                        ) {
                                            Box(
                                                modifier = Modifier
                                                    .padding(vertical = 12.dp, horizontal = 8.dp),
                                                contentAlignment = Alignment.Center
                                            ) {
                                                Text(
                                                    text = title,
                                                    style = MaterialTheme.typography.labelLarge,
                                                    fontWeight = if (isSelected) FontWeight.Bold else FontWeight.Normal,
                                                    color = if (isSelected) Color(0xFFB71C1C) else Color.Gray
                                                )
                                            }
                                        }
                                    }
                                }
                            }
                        }

                        // Tab Content
                        when (selectedTab) {
                            0 -> {
                                if (combinedFilteredCases.isEmpty()) {
>>>>>>> 979e635c
                                    Box(
                                        modifier = Modifier
                                            .fillMaxSize()
                                            .padding(16.dp),
                                        contentAlignment = Alignment.Center
                                    ) {
                                        Text(
<<<<<<< HEAD
                                            text = "No cases found",
                                            style = MaterialTheme.typography.bodyLarge,
                                            color = Color.Gray
=======
                                            text = "No cases found matching your criteria",
                                            color = Color.Gray,
                                            textAlign = TextAlign.Center
>>>>>>> 979e635c
                                        )
                                    }
                                } else {
                                    LazyColumn(
                                        modifier = Modifier
                                            .fillMaxSize()
                                            .padding(vertical = 8.dp),
                                        verticalArrangement = Arrangement.spacedBy(12.dp)
                                    ) {
<<<<<<< HEAD
                                        items(statusFilteredCases) { incident ->
=======
                                        items(combinedFilteredCases) { incident ->
>>>>>>> 979e635c
                                            CaseCard(
                                                incident = incident,
                                                onClick = {
                                                    navController.navigate(
<<<<<<< HEAD
                                                        Screen.CaseDetails.createRoute(incident.trackingNumber)
=======
                                                        Screen.CaseDetails.createRoute(incident.id)
>>>>>>> 979e635c
                                                    )
                                                }
                                            )
                                        }
                                    }
                                }
                            }
                            1 -> {
                                val activitiesLoading by viewModel.activitiesLoading.collectAsState()
                                val activitiesError by viewModel.activitiesError.collectAsState()

                                when {
                                    activitiesLoading -> {
                                        Box(
                                            modifier = Modifier.fillMaxSize(),
                                            contentAlignment = Alignment.Center
                                        ) {
                                            CircularProgressIndicator()
                                        }
                                    }
                                    activitiesError != null -> {
                                        Box(
                                            modifier = Modifier.fillMaxSize(),
                                            contentAlignment = Alignment.Center
                                        ) {
                                            Column(
                                                horizontalAlignment = Alignment.CenterHorizontally
                                            ) {
                                                Text(
                                                    text = "Error: $activitiesError",
                                                    color = MaterialTheme.colorScheme.error
                                                )
                                                Spacer(modifier = Modifier.height(8.dp))
                                                Button(
                                                    onClick = { viewModel.fetchActivities() }
                                                ) {
                                                    Text("Retry")
                                                }
                                            }
                                        }
                                    }
                                    activities.isEmpty() -> {
                                        Box(
                                            modifier = Modifier.fillMaxSize(),
                                            contentAlignment = Alignment.Center
                                        ) {
                                            Text(
                                                text = "No recent activity",
<<<<<<< HEAD
                                                style = MaterialTheme.typography.bodyLarge,
                                                color = Color.Gray
=======
                                                color = Color.Gray,
                                                textAlign = TextAlign.Center
>>>>>>> 979e635c
                                            )
                                        }
                                    }
                                    else -> {
                                        LazyColumn(
                                            modifier = Modifier
                                                .fillMaxSize()
                                                .padding(vertical = 8.dp),
                                            verticalArrangement = Arrangement.spacedBy(12.dp)
                                        ) {
                                            items(activities) { activity ->
                                                ActivityCard(activity)
                                            }
                                        }
                                    }
                                }
                            }
                        }
                    }
                }
            }
        }
    }
}
<|MERGE_RESOLUTION|>--- conflicted
+++ resolved
@@ -18,10 +18,7 @@
 import androidx.compose.ui.text.font.FontWeight
 import androidx.compose.ui.text.style.TextAlign
 import androidx.compose.ui.unit.dp
-<<<<<<< HEAD
-=======
 import androidx.compose.ui.unit.sp
->>>>>>> 979e635c
 import androidx.navigation.NavController
 import com.wildwatch.model.Activity
 import com.wildwatch.model.IncidentResponse
@@ -31,8 +28,6 @@
 import com.wildwatch.ui.components.casetracking.CaseCard
 import com.wildwatch.navigation.Screen
 import kotlinx.coroutines.delay
-<<<<<<< HEAD
-=======
 import androidx.compose.ui.graphics.drawscope.Stroke
 import androidx.compose.ui.draw.drawBehind
 import androidx.compose.ui.geometry.CornerRadius
@@ -41,7 +36,6 @@
 import androidx.compose.animation.core.animateFloatAsState
 import androidx.compose.animation.animateColorAsState
 import androidx.compose.ui.draw.scale
->>>>>>> 979e635c
 
 @OptIn(ExperimentalMaterial3Api::class)
 @Composable
@@ -141,69 +135,6 @@
                         modifier = Modifier
                             .fillMaxSize()
                             .background(Color(0xFFF5F5F5))
-<<<<<<< HEAD
-                    ) {
-                        // Stats Section
-                        Row(
-                            modifier = Modifier
-                                .fillMaxWidth()
-                                .padding(16.dp),
-                            horizontalArrangement = Arrangement.SpaceBetween
-                        ) {
-                            StatCard(
-                                title = "Pending",
-                                count = pendingCount,
-                                icon = Icons.Default.Schedule,
-                                iconTint = Color(0xFFFFA000)
-                            )
-                            StatCard(
-                                title = "In Progress",
-                                count = inProgressCount,
-                                icon = Icons.Default.Pending,
-                                iconTint = Color(0xFF2196F3)
-                            )
-                            StatCard(
-                                title = "Resolved",
-                                count = resolvedCount,
-                                icon = Icons.Default.CheckCircle,
-                                iconTint = Color(0xFF4CAF50)
-                            )
-                        }
-
-                        // Search and Filter Section
-                        Row(
-                            modifier = Modifier
-                                .fillMaxWidth()
-                                .padding(horizontal = 16.dp),
-                            horizontalArrangement = Arrangement.SpaceBetween,
-                            verticalAlignment = Alignment.CenterVertically
-                        ) {
-                            OutlinedTextField(
-                                value = searchQuery,
-                                onValueChange = { viewModel.updateSearchQuery(it) },
-                                placeholder = { Text("Search cases...") },
-                                modifier = Modifier.weight(1f),
-                                singleLine = true,
-                                leadingIcon = {
-                                    Icon(
-                                        Icons.Default.Search,
-                                        contentDescription = "Search"
-                                    )
-                                }
-                            )
-
-                            Spacer(modifier = Modifier.width(8.dp))
-
-                            Box {
-                                OutlinedButton(
-                                    onClick = { expanded = true },
-                                    modifier = Modifier.width(120.dp)
-                                ) {
-                                    Text(selectedStatus)
-                                    Icon(
-                                        Icons.Default.ArrowDropDown,
-                                        contentDescription = "Filter"
-=======
                             .padding(16.dp)
                     ) {
                         // Search Bar
@@ -246,53 +177,11 @@
                                         color = textColor,
                                         modifier = Modifier
                                             .padding(horizontal = 16.dp, vertical = 8.dp)
->>>>>>> 979e635c
                                     )
                                 }
                             }
                         }
 
-<<<<<<< HEAD
-                                DropdownMenu(
-                                    expanded = expanded,
-                                    onDismissRequest = { expanded = false }
-                                ) {
-                                    statusOptions.forEach { status ->
-                                        DropdownMenuItem(
-                                            text = { Text(status) },
-                                            onClick = {
-                                                selectedStatus = status
-                                                expanded = false
-                                            }
-                                        )
-                                    }
-                                }
-                            }
-                        }
-
-                        // Tab Section
-                        var selectedTab by remember { mutableStateOf(0) }
-                        val tabs = listOf("My Cases", "Recent Activity")
-
-                        TabRow(
-                            selectedTabIndex = selectedTab,
-                            containerColor = Color.White,
-                            contentColor = MaterialTheme.colorScheme.primary
-                        ) {
-                            tabs.forEachIndexed { index, title ->
-                                Tab(
-                                    selected = selectedTab == index,
-                                    onClick = { selectedTab = index },
-                                    text = { Text(title) }
-                                )
-                            }
-                        }
-
-                        // Content based on selected tab
-                        when (selectedTab) {
-                            0 -> {
-                                if (statusFilteredCases.isEmpty()) {
-=======
                         // Status Cards
                         Row(
                             modifier = Modifier
@@ -396,7 +285,6 @@
                         when (selectedTab) {
                             0 -> {
                                 if (combinedFilteredCases.isEmpty()) {
->>>>>>> 979e635c
                                     Box(
                                         modifier = Modifier
                                             .fillMaxSize()
@@ -404,15 +292,9 @@
                                         contentAlignment = Alignment.Center
                                     ) {
                                         Text(
-<<<<<<< HEAD
-                                            text = "No cases found",
-                                            style = MaterialTheme.typography.bodyLarge,
-                                            color = Color.Gray
-=======
                                             text = "No cases found matching your criteria",
                                             color = Color.Gray,
                                             textAlign = TextAlign.Center
->>>>>>> 979e635c
                                         )
                                     }
                                 } else {
@@ -422,20 +304,12 @@
                                             .padding(vertical = 8.dp),
                                         verticalArrangement = Arrangement.spacedBy(12.dp)
                                     ) {
-<<<<<<< HEAD
-                                        items(statusFilteredCases) { incident ->
-=======
                                         items(combinedFilteredCases) { incident ->
->>>>>>> 979e635c
                                             CaseCard(
                                                 incident = incident,
                                                 onClick = {
                                                     navController.navigate(
-<<<<<<< HEAD
-                                                        Screen.CaseDetails.createRoute(incident.trackingNumber)
-=======
                                                         Screen.CaseDetails.createRoute(incident.id)
->>>>>>> 979e635c
                                                     )
                                                 }
                                             )
@@ -484,13 +358,8 @@
                                         ) {
                                             Text(
                                                 text = "No recent activity",
-<<<<<<< HEAD
-                                                style = MaterialTheme.typography.bodyLarge,
-                                                color = Color.Gray
-=======
                                                 color = Color.Gray,
                                                 textAlign = TextAlign.Center
->>>>>>> 979e635c
                                             )
                                         }
                                     }
