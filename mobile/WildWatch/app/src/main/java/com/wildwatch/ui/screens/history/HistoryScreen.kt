package com.wildwatch.ui.screens.history

<<<<<<< HEAD
import androidx.compose.foundation.layout.*
=======
import androidx.compose.animation.animateColorAsState
import androidx.compose.animation.core.animateFloatAsState
import androidx.compose.foundation.background
import androidx.compose.foundation.clickable
import androidx.compose.foundation.layout.*
import androidx.compose.foundation.lazy.LazyColumn
import androidx.compose.foundation.lazy.items
import androidx.compose.foundation.shape.RoundedCornerShape
>>>>>>> 979e635c
import androidx.compose.material.ExperimentalMaterialApi
import androidx.compose.material.icons.Icons
import androidx.compose.material.icons.filled.*
import androidx.compose.material.pullrefresh.PullRefreshIndicator
import androidx.compose.material.pullrefresh.pullRefresh
import androidx.compose.material.pullrefresh.rememberPullRefreshState
import androidx.compose.material3.*
import androidx.compose.runtime.*
import androidx.compose.ui.Alignment
import androidx.compose.ui.Modifier
<<<<<<< HEAD
import androidx.compose.ui.platform.LocalContext
=======
import androidx.compose.ui.draw.scale
import androidx.compose.ui.graphics.Color
import androidx.compose.ui.platform.LocalContext
import androidx.compose.ui.text.font.FontWeight
>>>>>>> 979e635c
import androidx.compose.ui.unit.dp
import androidx.lifecycle.viewmodel.compose.viewModel
import com.wildwatch.ui.components.ErrorMessage
import com.wildwatch.ui.components.LoadingIndicator
import com.wildwatch.ui.theme.WildWatchRed
import com.wildwatch.viewmodel.HistoryUiState
import com.wildwatch.viewmodel.HistoryViewModel
import com.wildwatch.viewmodel.HistoryViewModelFactory
<<<<<<< HEAD
=======
import com.wildwatch.ui.components.history.IncidentCard
>>>>>>> 979e635c
import com.wildwatch.ui.components.history.IncidentSummaryStatsRow
import com.wildwatch.ui.components.history.IncidentSearchBar
import com.wildwatch.ui.components.history.IncidentFilterChips
import com.wildwatch.ui.components.history.IncidentList

@OptIn(ExperimentalMaterialApi::class, ExperimentalMaterial3Api::class)
@Composable
fun HistoryScreen(
    modifier: Modifier = Modifier,
    onIncidentClick: (String) -> Unit = {}
) {
    val context = LocalContext.current
    val viewModel: HistoryViewModel = viewModel(
        factory = HistoryViewModelFactory(context)
    )

    val uiState by viewModel.uiState.collectAsState()
    val searchQuery by viewModel.searchQuery.collectAsState()
    val selectedStatus by viewModel.selectedStatus.collectAsState()
    val isRefreshing by viewModel.isRefreshing.collectAsState()
    
    // Get counts from ViewModel
    val allCount by viewModel.allCount.collectAsState()
    val resolvedCount by viewModel.resolvedCount.collectAsState()
    val dismissedCount by viewModel.dismissedCount.collectAsState()

    val pullRefreshState = rememberPullRefreshState(
        refreshing = isRefreshing,
        onRefresh = viewModel::refresh
    )

    // Get all incidents for counting
    val allIncidents = when (uiState) {
        is HistoryUiState.Success -> (uiState as HistoryUiState.Success).incidents
        else -> emptyList()
    }

    // Get filtered incidents for display
    val filteredIncidents = when (uiState) {
        is HistoryUiState.Success -> {
            val incidents = (uiState as HistoryUiState.Success).incidents
            val searchFiltered = if (searchQuery.isBlank()) incidents
            else incidents.filter { incident ->
                incident.trackingNumber?.contains(searchQuery, ignoreCase = true) == true ||
                incident.description?.contains(searchQuery, ignoreCase = true) == true
            }
            
            // Apply status filter
            when (selectedStatus) {
                "Resolved" -> searchFiltered.filter { it.status.equals("Resolved", ignoreCase = true) }
                "Dismissed" -> searchFiltered.filter { it.status.equals("Dismissed", ignoreCase = true) }
                else -> searchFiltered
            }
        }
        else -> emptyList()
    }

    Scaffold(
        topBar = {
            TopAppBar(
                title = {
                    Column {
                        Text(
                            text = "History",
                            fontSize = 24.sp,
                            fontWeight = FontWeight.Bold,
                            color = WildWatchRed
                        )
                        Text(
                            text = "View and manage your incident history.",
                            fontSize = 14.sp,
                            color = Color.Gray,
                            modifier = Modifier.padding(top = 2.dp)
                        )
                    }
                },
                colors = TopAppBarDefaults.topAppBarColors(
                    containerColor = Color.White
                )
            )
        }
    ) { paddingValues ->
        Box(
            modifier = modifier
                .fillMaxSize()
                .background(Color(0xFFF5F5F5))
        ) {
            Column(
                modifier = Modifier
                    .fillMaxSize()
                    .padding(paddingValues)
                    .padding(horizontal = 16.dp)
                    .pullRefresh(pullRefreshState)
            ) {
                // Search Bar
<<<<<<< HEAD
                IncidentSearchBar(
                    query = searchQuery,
                    onQueryChange = viewModel::onSearchQueryChanged
                )

                // Status Filter
                IncidentFilterChips(
                    filters = listOf("All", "Resolved", "Dismissed"),
                    selected = selectedStatus,
                    onFilterSelected = viewModel::onStatusFilterChanged
                )

                // Summary Stats
                val allIncidentsForStats = (uiState as? HistoryUiState.Success)?.incidents ?: emptyList()
                val allCount = allIncidentsForStats.size
                val resolvedCount = allIncidentsForStats.count { it.status.equals("Resolved", ignoreCase = true) }
                val dismissedCount = allIncidentsForStats.count { it.status.equals("Dismissed", ignoreCase = true) }

                IncidentSummaryStatsRow(
                    allCount = allCount,
                    resolvedCount = resolvedCount,
                    dismissedCount = dismissedCount
                )
=======
                OutlinedTextField(
                    value = searchQuery,
                    onValueChange = viewModel::onSearchQueryChanged,
                    placeholder = { Text("Search incidents...") },
                    leadingIcon = { Icon(Icons.Default.Search, contentDescription = "Search") },
                    modifier = Modifier
                        .fillMaxWidth()
                        .padding(bottom = 16.dp),
                    colors = OutlinedTextFieldDefaults.colors(
                        focusedContainerColor = Color.White,
                        unfocusedContainerColor = Color.White
                    ),
                    singleLine = true,
                    shape = RoundedCornerShape(24.dp)
                )

                // Status Cards
                Row(
                    modifier = Modifier
                        .fillMaxWidth()
                        .padding(bottom = 16.dp),
                    horizontalArrangement = Arrangement.spacedBy(8.dp)
                ) {
                    val statusOptions = listOf(
                        Triple("All", allCount, "All Cases"),
                        Triple("Resolved", resolvedCount, "Resolved"),
                        Triple("Dismissed", dismissedCount, "Dismissed")
                    )

                    statusOptions.forEach { (status, count, title) ->
                        val isSelected = selectedStatus == status
                        val backgroundColor by animateColorAsState(
                            if (isSelected) Color(0xFFF3F4F6) else Color.White,
                            label = "cardBgColor"
                        )
                        val scale by animateFloatAsState(
                            if (isSelected) 1.05f else 1f,
                            label = "cardScale"
                        )

                        Card(
                            modifier = Modifier
                                .weight(1f)
                                .clickable { viewModel.onStatusFilterChanged(status) }
                                .scale(scale),
                            colors = CardDefaults.cardColors(
                                containerColor = backgroundColor
                            ),
                            elevation = CardDefaults.cardElevation(defaultElevation = 4.dp),
                            shape = RoundedCornerShape(12.dp)
                        ) {
                            Column(
                                modifier = Modifier
                                    .fillMaxWidth()
                                    .padding(12.dp),
                                horizontalAlignment = Alignment.CenterHorizontally
                            ) {
                                Text(
                                    text = count.toString(),
                                    fontSize = 24.sp,
                                    fontWeight = FontWeight.Bold,
                                    color = WildWatchRed
                                )
                                Text(
                                    text = title,
                                    fontSize = 12.sp,
                                    color = Color(0xFF374151)
                                )
                            }
                        }
                    }
                }
>>>>>>> 979e635c

                // Content
                when (uiState) {
                    is HistoryUiState.Loading -> {
                        Box(
                            modifier = Modifier.fillMaxSize(),
                            contentAlignment = Alignment.Center
                        ) {
                            LoadingIndicator()
                        }
                    }
                    is HistoryUiState.Error -> {
                        Box(
                            modifier = Modifier.fillMaxSize(),
                            contentAlignment = Alignment.Center
                        ) {
                            ErrorMessage(
                                message = (uiState as HistoryUiState.Error).message,
                                onRetry = viewModel::refresh
                            )
                        }
                    }
                    is HistoryUiState.Success -> {
                        val incidents = (uiState as HistoryUiState.Success).incidents

                        if (incidents.isEmpty()) {
                            Box(
                                modifier = Modifier.fillMaxSize(),
                                contentAlignment = Alignment.Center
                            ) {
                                EmptyState()
                            }
                        } else {
<<<<<<< HEAD
                            IncidentList(
                                incidents = incidents,
                                onIncidentClick = onIncidentClick
                            )
                            // Optionally add IncidentLoadMoreButton if you have pagination
                            // IncidentLoadMoreButton(onClick = viewModel::loadMore)
=======
                            LazyColumn(
                                contentPadding = PaddingValues(vertical = 8.dp),
                                verticalArrangement = Arrangement.spacedBy(8.dp)
                            ) {
                                items(incidents) { incident ->
                                    IncidentCard(
                                        incident = incident,
                                        onViewDetailsClick = onIncidentClick
                                    )
                                }
                            }
>>>>>>> 979e635c
                        }
                    }
                }
            }

            PullRefreshIndicator(
                refreshing = isRefreshing,
                state = pullRefreshState,
                modifier = Modifier.align(Alignment.TopCenter),
                backgroundColor = MaterialTheme.colorScheme.surface,
                contentColor = WildWatchRed,
                scale = true
            )
        }
    }
}

@Composable
fun EmptyState(modifier: Modifier = Modifier) {
    Column(
        modifier = modifier.fillMaxWidth(),
        horizontalAlignment = Alignment.CenterHorizontally,
        verticalArrangement = Arrangement.Center
    ) {
        Icon(
            imageVector = Icons.Default.SearchOff,
            contentDescription = null,
            tint = MaterialTheme.colorScheme.onSurfaceVariant.copy(alpha = 0.5f),
            modifier = Modifier.size(64.dp)
        )

        Spacer(modifier = Modifier.height(16.dp))

        Text(
            text = "No incidents found",
            style = MaterialTheme.typography.titleMedium,
            color = MaterialTheme.colorScheme.onSurfaceVariant
        )

        Spacer(modifier = Modifier.height(8.dp))

        Text(
            text = "Try adjusting your search or filters",
            style = MaterialTheme.typography.bodyMedium,
            color = MaterialTheme.colorScheme.onSurfaceVariant.copy(alpha = 0.7f)
        )
    }
}<|MERGE_RESOLUTION|>--- conflicted
+++ resolved
@@ -1,8 +1,5 @@
 package com.wildwatch.ui.screens.history
 
-<<<<<<< HEAD
-import androidx.compose.foundation.layout.*
-=======
 import androidx.compose.animation.animateColorAsState
 import androidx.compose.animation.core.animateFloatAsState
 import androidx.compose.foundation.background
@@ -11,7 +8,6 @@
 import androidx.compose.foundation.lazy.LazyColumn
 import androidx.compose.foundation.lazy.items
 import androidx.compose.foundation.shape.RoundedCornerShape
->>>>>>> 979e635c
 import androidx.compose.material.ExperimentalMaterialApi
 import androidx.compose.material.icons.Icons
 import androidx.compose.material.icons.filled.*
@@ -22,14 +18,10 @@
 import androidx.compose.runtime.*
 import androidx.compose.ui.Alignment
 import androidx.compose.ui.Modifier
-<<<<<<< HEAD
-import androidx.compose.ui.platform.LocalContext
-=======
 import androidx.compose.ui.draw.scale
 import androidx.compose.ui.graphics.Color
 import androidx.compose.ui.platform.LocalContext
 import androidx.compose.ui.text.font.FontWeight
->>>>>>> 979e635c
 import androidx.compose.ui.unit.dp
 import androidx.lifecycle.viewmodel.compose.viewModel
 import com.wildwatch.ui.components.ErrorMessage
@@ -38,10 +30,7 @@
 import com.wildwatch.viewmodel.HistoryUiState
 import com.wildwatch.viewmodel.HistoryViewModel
 import com.wildwatch.viewmodel.HistoryViewModelFactory
-<<<<<<< HEAD
-=======
 import com.wildwatch.ui.components.history.IncidentCard
->>>>>>> 979e635c
 import com.wildwatch.ui.components.history.IncidentSummaryStatsRow
 import com.wildwatch.ui.components.history.IncidentSearchBar
 import com.wildwatch.ui.components.history.IncidentFilterChips
@@ -137,31 +126,6 @@
                     .pullRefresh(pullRefreshState)
             ) {
                 // Search Bar
-<<<<<<< HEAD
-                IncidentSearchBar(
-                    query = searchQuery,
-                    onQueryChange = viewModel::onSearchQueryChanged
-                )
-
-                // Status Filter
-                IncidentFilterChips(
-                    filters = listOf("All", "Resolved", "Dismissed"),
-                    selected = selectedStatus,
-                    onFilterSelected = viewModel::onStatusFilterChanged
-                )
-
-                // Summary Stats
-                val allIncidentsForStats = (uiState as? HistoryUiState.Success)?.incidents ?: emptyList()
-                val allCount = allIncidentsForStats.size
-                val resolvedCount = allIncidentsForStats.count { it.status.equals("Resolved", ignoreCase = true) }
-                val dismissedCount = allIncidentsForStats.count { it.status.equals("Dismissed", ignoreCase = true) }
-
-                IncidentSummaryStatsRow(
-                    allCount = allCount,
-                    resolvedCount = resolvedCount,
-                    dismissedCount = dismissedCount
-                )
-=======
                 OutlinedTextField(
                     value = searchQuery,
                     onValueChange = viewModel::onSearchQueryChanged,
@@ -234,7 +198,6 @@
                         }
                     }
                 }
->>>>>>> 979e635c
 
                 // Content
                 when (uiState) {
@@ -268,14 +231,6 @@
                                 EmptyState()
                             }
                         } else {
-<<<<<<< HEAD
-                            IncidentList(
-                                incidents = incidents,
-                                onIncidentClick = onIncidentClick
-                            )
-                            // Optionally add IncidentLoadMoreButton if you have pagination
-                            // IncidentLoadMoreButton(onClick = viewModel::loadMore)
-=======
                             LazyColumn(
                                 contentPadding = PaddingValues(vertical = 8.dp),
                                 verticalArrangement = Arrangement.spacedBy(8.dp)
@@ -287,7 +242,6 @@
                                     )
                                 }
                             }
->>>>>>> 979e635c
                         }
                     }
                 }
