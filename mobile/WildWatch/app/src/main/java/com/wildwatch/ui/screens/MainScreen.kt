package com.wildwatch.ui.screens

import android.util.Log
import androidx.compose.foundation.layout.*
import androidx.compose.material.icons.Icons
import androidx.compose.material.icons.filled.*
import androidx.compose.material.icons.automirrored.filled.ShowChart
import androidx.compose.material.icons.automirrored.filled.Assignment
import androidx.compose.material3.*
import androidx.compose.runtime.*
import androidx.compose.ui.Alignment
import androidx.compose.ui.Modifier
import androidx.compose.ui.platform.LocalContext
import androidx.compose.ui.unit.dp
import androidx.lifecycle.viewmodel.compose.viewModel
import androidx.navigation.NavController
import com.wildwatch.navigation.BottomNavItem
import com.wildwatch.navigation.Screen
import com.wildwatch.ui.components.bottomnav.WildWatchBottomNavigation
import com.wildwatch.ui.screens.casetracking.CaseTrackingScreen
import com.wildwatch.ui.screens.dashboard.DashboardScreen
import com.wildwatch.ui.screens.history.HistoryScreen
import com.wildwatch.ui.screens.profile.ProfileScreen
import com.wildwatch.viewmodel.CaseTrackingViewModel
import com.wildwatch.viewmodel.CaseTrackingViewModelFactory
import com.wildwatch.utils.TokenManager
import kotlinx.coroutines.launch
import androidx.compose.runtime.rememberCoroutineScope
import kotlinx.coroutines.Dispatchers
import kotlinx.coroutines.withContext
<<<<<<< HEAD
=======
import com.wildwatch.ui.screens.leaderboard.LeaderboardScreen
import com.wildwatch.viewmodel.PublicIncidentsViewModel
import com.wildwatch.viewmodel.PublicIncidentsViewModelFactory
>>>>>>> 979e635c

@Composable
fun MainScreen(
    navController: NavController,
    onTabChange: (String) -> Unit
) {
    val context = LocalContext.current
    var currentTab by remember { mutableStateOf("dashboard") }
    val publicIncidentsViewModel: PublicIncidentsViewModel = viewModel(
        factory = PublicIncidentsViewModelFactory(context)
    )

    // Fetch both public and user incidents when the screen is first loaded
    LaunchedEffect(Unit) {
        publicIncidentsViewModel.fetchPublicIncidents()
        publicIncidentsViewModel.fetchUserIncidents()
    }

    // Refresh data when switching back to dashboard
    LaunchedEffect(currentTab) {
        if (currentTab == "dashboard") {
            publicIncidentsViewModel.fetchPublicIncidents()
            publicIncidentsViewModel.fetchUserIncidents()
        }
    }

    val bottomNavItems = listOf(
        BottomNavItem(
            route = "dashboard",
            title = "Dashboard",
            icon = Icons.AutoMirrored.Filled.ShowChart
        ),
        BottomNavItem(
            route = "history",
            title = "History",
            icon = Icons.Default.History
        ),
        BottomNavItem(
            route = "report",
            title = "Report Incident",
            icon = Icons.Default.Warning,
            isFab = true
        ),
        BottomNavItem(
            route = "cases",
            title = "Case Tracking",
            icon = Icons.AutoMirrored.Filled.Assignment
        ),
        BottomNavItem(
            route = "leaderboards",
            title = "Leaderboards",
            icon = Icons.Default.EmojiEvents
        )
    )

    val coroutineScope = rememberCoroutineScope()
    var shouldNavigateToLogin by remember { mutableStateOf(false) }

    // Token check on entry
    LaunchedEffect(Unit) {
        val token = withContext(Dispatchers.IO) { TokenManager.getToken(context) }
        if (token.isNullOrBlank()) {
            shouldNavigateToLogin = true
        }
    }

    // Handle navigation when shouldNavigateToLogin becomes true
    LaunchedEffect(shouldNavigateToLogin) {
        if (shouldNavigateToLogin) {
            Log.d("WildWatch", "🔄 Navigating to login screen...")
            navController.navigate(Screen.Login.route) {
                popUpTo(Screen.Main.route) { inclusive = true }
            }
            Log.d("WildWatch", "✅ Navigation to login screen completed")
            shouldNavigateToLogin = false
        }
    }

    Box(modifier = Modifier.fillMaxSize()) {
        Box(
            modifier = Modifier
                .fillMaxSize()
                .padding(bottom = 52.dp) // leave space for bottom nav
        ) {
            when (currentTab) {
                "dashboard" -> DashboardScreen(
<<<<<<< HEAD
                    onIncidentClick = { trackingNumber ->
                        navController.navigate(Screen.CaseDetails.createRoute(trackingNumber))
                    }
=======
                    navController = navController,
                    onIncidentClick = { incidentId ->
                        android.util.Log.d("MainScreen", "Navigating to incident details with ID: $incidentId")
                        navController.navigate(Screen.CaseDetails.createRoute(incidentId))
                    },
                    onViewAllClick = {
                        navController.navigate(Screen.ViewAllCases.route)
                    },
                    viewModel = publicIncidentsViewModel
>>>>>>> 979e635c
                )
                "history" -> HistoryScreen(
                    onIncidentClick = { trackingNumber ->
                        navController.navigate(Screen.CaseDetails.createRoute(trackingNumber))
                    }
                )
                "cases" -> {
                    val caseTrackingViewModel: CaseTrackingViewModel = viewModel(
                        factory = CaseTrackingViewModelFactory(context)
                    )
                    CaseTrackingScreen(
                        viewModel = caseTrackingViewModel,
                        navController = navController
                    )
                }
                "leaderboards" -> LeaderboardScreen()
            }
        }

        WildWatchBottomNavigation(
            items = bottomNavItems,
            selectedItemRoute = currentTab,
            onItemSelected = { item ->
                if (item.route == "report") {
                    navController.navigate(Screen.ReportFlow.route)
                } else {
                    currentTab = item.route
                    onTabChange(item.route)
                }
            },
            modifier = Modifier.align(Alignment.BottomCenter)
        )
    }
}

@Composable
fun PlaceholderScreen(screenName: String) {
    Box(
        modifier = Modifier.fillMaxSize(),
        contentAlignment = Alignment.Center
    ) {
        Text(
            text = screenName,
            style = MaterialTheme.typography.headlineMedium
        )
    }
}<|MERGE_RESOLUTION|>--- conflicted
+++ resolved
@@ -28,12 +28,9 @@
 import androidx.compose.runtime.rememberCoroutineScope
 import kotlinx.coroutines.Dispatchers
 import kotlinx.coroutines.withContext
-<<<<<<< HEAD
-=======
 import com.wildwatch.ui.screens.leaderboard.LeaderboardScreen
 import com.wildwatch.viewmodel.PublicIncidentsViewModel
 import com.wildwatch.viewmodel.PublicIncidentsViewModelFactory
->>>>>>> 979e635c
 
 @Composable
 fun MainScreen(
@@ -120,11 +117,6 @@
         ) {
             when (currentTab) {
                 "dashboard" -> DashboardScreen(
-<<<<<<< HEAD
-                    onIncidentClick = { trackingNumber ->
-                        navController.navigate(Screen.CaseDetails.createRoute(trackingNumber))
-                    }
-=======
                     navController = navController,
                     onIncidentClick = { incidentId ->
                         android.util.Log.d("MainScreen", "Navigating to incident details with ID: $incidentId")
@@ -134,7 +126,6 @@
                         navController.navigate(Screen.ViewAllCases.route)
                     },
                     viewModel = publicIncidentsViewModel
->>>>>>> 979e635c
                 )
                 "history" -> HistoryScreen(
                     onIncidentClick = { trackingNumber ->
