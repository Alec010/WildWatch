--- conflicted
+++ resolved
@@ -57,33 +57,11 @@
                 .fillMaxSize()
                 .padding(bottom = 52.dp) // leave space for bottom nav
         ) {
-<<<<<<< HEAD
-            NavHost(
-                navController = navController,
-                startDestination = "dashboard"
-            ) {
-                composable("dashboard") {
-                    DashboardScreen()
-                }
-                composable("history") {
-                    PlaceholderScreen("History")
-                }
-                composable("report") {
-                    ReportIncidentScreen()
-                }
-                composable("cases") {
-                    CaseTrackingScreen()
-                }
-                composable("settings") {
-                    ProfileScreen()
-                }
-=======
             when (currentTab) {
                 "dashboard" -> DashboardScreen()
                 "history" -> PlaceholderScreen("History")
                 "cases" -> CaseTrackingScreen()
                 "settings" -> ProfileScreen()
->>>>>>> e2e281e4
             }
         }
 
