package com.wildwatch.api

import com.wildwatch.model.ActivitiesResponse
import com.wildwatch.model.IncidentResponse
import com.wildwatch.model.RatingRequest
import com.wildwatch.model.IncidentRatingResponse
import retrofit2.http.GET
import retrofit2.http.Path
import retrofit2.http.Query
import retrofit2.http.POST
import retrofit2.http.Body

interface CaseApi {
    @GET("/api/incidents/my-incidents")
    suspend fun getUserIncidents(): List<IncidentResponse>

<<<<<<< HEAD
=======
    @GET("/api/incidents/public")
    suspend fun getPublicIncidents(): List<IncidentResponse>

>>>>>>> 979e635c
    @GET("/api/incidents/{id}")
    suspend fun getIncidentById(@Path("id") id: String): IncidentResponse

    @GET("/api/incidents/track/{trackingNumber}")
    suspend fun getIncidentByTrackingNumber(@Path("trackingNumber") trackingNumber: String): IncidentResponse

    @GET("activity-logs")
    suspend fun getUserActivities(
        @Query("page") page: Int,
        @Query("size") size: Int
    ): ActivitiesResponse

    @GET("/api/incidents/{id}/upvote-status")
    suspend fun getUpvoteStatus(@Path("id") incidentId: String): Boolean

    @POST("/api/incidents/{id}/upvote")
    suspend fun toggleUpvote(@Path("id") incidentId: String): Boolean

    @POST("/api/incidents/{id}/rate")
    suspend fun submitRating(
        @Path("id") incidentId: String,
        @Body request: RatingRequest
    ): IncidentResponse

    @GET("/api/ratings/incidents/{trackingNumber}")
    suspend fun getIncidentRatingStatus(@Path("trackingNumber") trackingNumber: String): IncidentRatingResponse

    @POST("/api/ratings/incidents/{trackingNumber}/reporter")
    suspend fun submitReporterRating(
        @Path("trackingNumber") trackingNumber: String,
        @Body request: RatingRequest
    ): IncidentRatingResponse
}<|MERGE_RESOLUTION|>--- conflicted
+++ resolved
@@ -14,12 +14,9 @@
     @GET("/api/incidents/my-incidents")
     suspend fun getUserIncidents(): List<IncidentResponse>
 
-<<<<<<< HEAD
-=======
     @GET("/api/incidents/public")
     suspend fun getPublicIncidents(): List<IncidentResponse>
 
->>>>>>> 979e635c
     @GET("/api/incidents/{id}")
     suspend fun getIncidentById(@Path("id") id: String): IncidentResponse
 
