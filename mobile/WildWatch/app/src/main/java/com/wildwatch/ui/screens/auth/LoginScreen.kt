--- conflicted
+++ resolved
@@ -238,43 +238,6 @@
                     )
                 }
             }
-<<<<<<< HEAD
-
-            Spacer(modifier = Modifier.height(24.dp))
-
-            Row(
-                verticalAlignment = Alignment.CenterVertically,
-                modifier = Modifier.fillMaxWidth()
-            ) {
-                Divider(
-                    modifier = Modifier.weight(1f),
-                    color = MaterialTheme.colorScheme.onSurfaceVariant.copy(alpha = 0.3f)
-                )
-                Text(
-                    text = "OR",
-                    style = MaterialTheme.typography.bodyMedium,
-                    color = MaterialTheme.colorScheme.onSurfaceVariant,
-                    modifier = Modifier.padding(horizontal = 16.dp)
-                )
-                Divider(
-                    modifier = Modifier.weight(1f),
-                    color = MaterialTheme.colorScheme.onSurfaceVariant.copy(alpha = 0.3f)
-                )
-            }
-
-            Spacer(modifier = Modifier.height(24.dp))
-
-            // Enhanced Outlook sign in button
-            OutlinedButton(
-                onClick = { MicrosoftAuth.startMicrosoftLogin(context) },
-                modifier = Modifier
-                    .fillMaxWidth()
-                    .height(56.dp),
-                shape = RoundedCornerShape(12.dp),
-                border = ButtonDefaults.outlinedButtonBorder.copy(
-                    brush = SolidColor(WildWatchRed.copy(alpha = 0.5f))
-                )
-=======
             
             // Login form with animation
             AnimatedVisibility(
@@ -284,7 +247,6 @@
                             animationSpec = tween(1200),
                             initialOffsetY = { it / 2 }
                         )
->>>>>>> 979e635c
             ) {
                 Column(
                     modifier = Modifier
